<?xml version="1.0" encoding="utf-8"?>
<project name="YUICompression" basedir="." default="build.all">

<<<<<<< HEAD
    <property file="build/user.properties" />

    <target name="ConcatenateAndCompress" description="Concatenate and minifiy a set of files">
=======
>>>>>>> ed61bddf


	<!-- ////////////////////////////////////////////////////////////////// -->
	<!-- /////////////////////////// PROPERTIES /////////////////////////// -->
	<!-- ////////////////////////////////////////////////////////////////// -->

	<!--
		The file contains a single property named typescript.compiler.path which can contain
	 	user name of system login which you may don't want to publish on the web.
	 -->
	<property file="user.properties" />
	<property file="build.properties" />



	<!-- ////////////////////////////////////////////////////////////////// -->
	<!-- //////////////////////////// IMPORT ////////////////////////////// -->
	<!-- ////////////////////////////////////////////////////////////////// -->

	<!-- AntContrib -->
	<taskdef resource="net/sf/antcontrib/antcontrib.properties">
		<classpath>
			<pathelement location="${antcontrib.file}"/>
		</classpath>
	</taskdef>



	<!-- ////////////////////////////////////////////////////////////////// -->
	<!-- //////////////////////////// COMPILE ///////////////////////////// -->
	<!-- ////////////////////////////////////////////////////////////////// -->

	<target name="compile.src" description="Concatenate and minifiy a set of files">

		<!--
			Because the TypeScript compiler doesn't know how to output a specific file to a specific
			path. We let it output JavaScript compiled files beside TypeScript files. As the
			TypeScript files must be removed at the end of the operation, it's better to work on a
			copy of the source files for obvious reasons. The generated directory will also be used
			to debug plain JavaScript files stored in their respective class path.

			Ant can fix the problem using <apply /> and <redirector /> but it is way too slow
			because it process each file independently in a tsc call for each file.
		-->
		<copy todir="${src-js.dir}" overwrite="true">
			<fileset dir="${src.dir}">
				<include name="**/*.ts" />
			</fileset>
		</copy>

		<!-- Compile plain JavaScript files in their respective directories for debug -->
		<exec executable="${typescript.compiler.path}">
			<arg value="@src-compile.list"/>
		</exec>

		<!-- Compile a single plain JavaScript file ready to be minified -->
		<exec executable="${typescript.compiler.path}">

			<arg value="@src-release-compile.list"/>
			<!-- Can't add the out argument here, probably because it use a .cmd to forward to node -->

		</exec>

		<antcall target="clean.src-js" />

	</target>

	<target name="compile.test" description="Concatenate and minifiy a set of files">

		<!--
			Because the TypeScript compiler doesn't know how to output a specific file to a specific
			path. We let it output JavaScript compiled files beside TypeScript files. As the
			TypeScript files must be removed at the end of the operation, it's better to work on a
			copy of the source files for obvious reasons. The generated directory will also be used
			to debug plain JavaScript files stored in their respective class path.

			Ant can fix the problem using <apply /> and <redirector /> but it is way too slow
			because it process each file independently in a tsc call for each file.
		-->
		<copy todir="${test-src-js.dir}" overwrite="true">
			<fileset dir="${test-src.dir}">
				<include name="**/*.ts" />
			</fileset>
		</copy>

		<exec executable="${typescript.compiler.path}">
			<arg value="@test-compile.list"/>
		</exec>

		<antcall target="clean.test-src-js" />

	</target>



	<!-- ////////////////////////////////////////////////////////////////// -->
	<!-- ///////////////////////////// MINIFY ///////////////////////////// -->
	<!-- ////////////////////////////////////////////////////////////////// -->

	<target name="compress" description="Minifiy the release JavaScript file">

<<<<<<< HEAD
        <exec executable="${TSC_CMD}">
            <arg value="@build/compile.list"/>
        </exec>
=======
		<taskdef name="yuicompress" classname="com.yahoo.platform.yui.compressor.YUICompressTask">
			<classpath>
				<pathelement path="${yuicompressor.file}" />
				<pathelement path="${yuiant.file}" />
			</classpath>
		</taskdef>
>>>>>>> ed61bddf

		<yuicompress
			charset="UTF-8"
			linebreak="500"
			warn="false"
			munge="yes"
			preserveallsemicolons="false"
			preservestringlitterals="false"
			outputfolder="${bin.dir}"
			outputsuffix="-min"
		>
			<fileset dir="${bin.dir}">
				<include name="*.js"/>
			</fileset>
		</yuicompress>

	</target>



	<!-- ////////////////////////////////////////////////////////////////// -->
	<!-- ///////////////////////////// CLEAN ////////////////////////////// -->
	<!-- ////////////////////////////////////////////////////////////////// -->

	<target name="clean.bin" description="Clean bin directory">

		<delete>
			<fileset dir="${bin.dir}">
				<include name="*.js" />
			</fileset>
		</delete>

	</target>

	<target name="clean.src-js" description="Clean src-js output directory from its TypeScript files">

		<delete>
			<fileset dir="${src-js.dir}">
				<include name="**/*.ts" />
				<include name="src-compile.list" />
			</fileset>
		</delete>

	</target>

	<target name="clean.test-src-js" description="Clean test src-js output directory from its TypeScript files ">

		<delete>
			<fileset dir="${test-src-js.dir}">
				<include name="**/*.ts" />
				<include name="test-compile.list" />
			</fileset>
		</delete>

	</target>

	<target name="remove.src-js" description="Remove the src-js output directory from the project">

		<delete includeemptydirs="true" failonerror="false">
			<fileset dir="${src-js.dir}" />
		</delete>

	</target>

	<target name="remove.test-js" description="Remove the test-js output directory from the project">

		<delete includeemptydirs="true" failonerror="false">
			<fileset dir="${test-src-js.dir}/" />
		</delete>

	</target>



	<!-- ////////////////////////////////////////////////////////////////// -->
	<!-- ////////////////////////////// BUILD ///////////////////////////// -->
	<!-- ////////////////////////////////////////////////////////////////// -->

	<target
		name="build.src"
		description="Compile src from TypeScript to JavaScript, concatenate and minify it into a single file"
		depends=
		"
			clean.bin,
			remove.src-js,
			compile.src,
			compress
		"
	/>

	<target
		name="build.test"
		description="Compile tests from TypeScript to JavaScript"
		depends=
		"
			clean.bin,
			remove.test-js,
			compile.test
		"
	/>

	<target
		name="build.all"
		description="Compile TypeScript to JavaScript, concatenate JavaScript and minify sets of JavaScript files"
		depends=
		"
			build.src,
			build.test
		"
	/>

</project>
<|MERGE_RESOLUTION|>--- conflicted
+++ resolved
@@ -1,234 +1,222 @@
-<?xml version="1.0" encoding="utf-8"?>
-<project name="YUICompression" basedir="." default="build.all">
-
-<<<<<<< HEAD
-    <property file="build/user.properties" />
-
-    <target name="ConcatenateAndCompress" description="Concatenate and minifiy a set of files">
-=======
->>>>>>> ed61bddf
-
-
-	<!-- ////////////////////////////////////////////////////////////////// -->
-	<!-- /////////////////////////// PROPERTIES /////////////////////////// -->
-	<!-- ////////////////////////////////////////////////////////////////// -->
-
-	<!--
-		The file contains a single property named typescript.compiler.path which can contain
-	 	user name of system login which you may don't want to publish on the web.
-	 -->
-	<property file="user.properties" />
-	<property file="build.properties" />
-
-
-
-	<!-- ////////////////////////////////////////////////////////////////// -->
-	<!-- //////////////////////////// IMPORT ////////////////////////////// -->
-	<!-- ////////////////////////////////////////////////////////////////// -->
-
-	<!-- AntContrib -->
-	<taskdef resource="net/sf/antcontrib/antcontrib.properties">
-		<classpath>
-			<pathelement location="${antcontrib.file}"/>
-		</classpath>
-	</taskdef>
-
-
-
-	<!-- ////////////////////////////////////////////////////////////////// -->
-	<!-- //////////////////////////// COMPILE ///////////////////////////// -->
-	<!-- ////////////////////////////////////////////////////////////////// -->
-
-	<target name="compile.src" description="Concatenate and minifiy a set of files">
-
-		<!--
-			Because the TypeScript compiler doesn't know how to output a specific file to a specific
-			path. We let it output JavaScript compiled files beside TypeScript files. As the
-			TypeScript files must be removed at the end of the operation, it's better to work on a
-			copy of the source files for obvious reasons. The generated directory will also be used
-			to debug plain JavaScript files stored in their respective class path.
-
-			Ant can fix the problem using <apply /> and <redirector /> but it is way too slow
-			because it process each file independently in a tsc call for each file.
-		-->
-		<copy todir="${src-js.dir}" overwrite="true">
-			<fileset dir="${src.dir}">
-				<include name="**/*.ts" />
-			</fileset>
-		</copy>
-
-		<!-- Compile plain JavaScript files in their respective directories for debug -->
-		<exec executable="${typescript.compiler.path}">
-			<arg value="@src-compile.list"/>
-		</exec>
-
-		<!-- Compile a single plain JavaScript file ready to be minified -->
-		<exec executable="${typescript.compiler.path}">
-
-			<arg value="@src-release-compile.list"/>
-			<!-- Can't add the out argument here, probably because it use a .cmd to forward to node -->
-
-		</exec>
-
-		<antcall target="clean.src-js" />
-
-	</target>
-
-	<target name="compile.test" description="Concatenate and minifiy a set of files">
-
-		<!--
-			Because the TypeScript compiler doesn't know how to output a specific file to a specific
-			path. We let it output JavaScript compiled files beside TypeScript files. As the
-			TypeScript files must be removed at the end of the operation, it's better to work on a
-			copy of the source files for obvious reasons. The generated directory will also be used
-			to debug plain JavaScript files stored in their respective class path.
-
-			Ant can fix the problem using <apply /> and <redirector /> but it is way too slow
-			because it process each file independently in a tsc call for each file.
-		-->
-		<copy todir="${test-src-js.dir}" overwrite="true">
-			<fileset dir="${test-src.dir}">
-				<include name="**/*.ts" />
-			</fileset>
-		</copy>
-
-		<exec executable="${typescript.compiler.path}">
-			<arg value="@test-compile.list"/>
-		</exec>
-
-		<antcall target="clean.test-src-js" />
-
-	</target>
-
-
-
-	<!-- ////////////////////////////////////////////////////////////////// -->
-	<!-- ///////////////////////////// MINIFY ///////////////////////////// -->
-	<!-- ////////////////////////////////////////////////////////////////// -->
-
-	<target name="compress" description="Minifiy the release JavaScript file">
-
-<<<<<<< HEAD
-        <exec executable="${TSC_CMD}">
-            <arg value="@build/compile.list"/>
-        </exec>
-=======
-		<taskdef name="yuicompress" classname="com.yahoo.platform.yui.compressor.YUICompressTask">
-			<classpath>
-				<pathelement path="${yuicompressor.file}" />
-				<pathelement path="${yuiant.file}" />
-			</classpath>
-		</taskdef>
->>>>>>> ed61bddf
-
-		<yuicompress
-			charset="UTF-8"
-			linebreak="500"
-			warn="false"
-			munge="yes"
-			preserveallsemicolons="false"
-			preservestringlitterals="false"
-			outputfolder="${bin.dir}"
-			outputsuffix="-min"
-		>
-			<fileset dir="${bin.dir}">
-				<include name="*.js"/>
-			</fileset>
-		</yuicompress>
-
-	</target>
-
-
-
-	<!-- ////////////////////////////////////////////////////////////////// -->
-	<!-- ///////////////////////////// CLEAN ////////////////////////////// -->
-	<!-- ////////////////////////////////////////////////////////////////// -->
-
-	<target name="clean.bin" description="Clean bin directory">
-
-		<delete>
-			<fileset dir="${bin.dir}">
-				<include name="*.js" />
-			</fileset>
-		</delete>
-
-	</target>
-
-	<target name="clean.src-js" description="Clean src-js output directory from its TypeScript files">
-
-		<delete>
-			<fileset dir="${src-js.dir}">
-				<include name="**/*.ts" />
-				<include name="src-compile.list" />
-			</fileset>
-		</delete>
-
-	</target>
-
-	<target name="clean.test-src-js" description="Clean test src-js output directory from its TypeScript files ">
-
-		<delete>
-			<fileset dir="${test-src-js.dir}">
-				<include name="**/*.ts" />
-				<include name="test-compile.list" />
-			</fileset>
-		</delete>
-
-	</target>
-
-	<target name="remove.src-js" description="Remove the src-js output directory from the project">
-
-		<delete includeemptydirs="true" failonerror="false">
-			<fileset dir="${src-js.dir}" />
-		</delete>
-
-	</target>
-
-	<target name="remove.test-js" description="Remove the test-js output directory from the project">
-
-		<delete includeemptydirs="true" failonerror="false">
-			<fileset dir="${test-src-js.dir}/" />
-		</delete>
-
-	</target>
-
-
-
-	<!-- ////////////////////////////////////////////////////////////////// -->
-	<!-- ////////////////////////////// BUILD ///////////////////////////// -->
-	<!-- ////////////////////////////////////////////////////////////////// -->
-
-	<target
-		name="build.src"
-		description="Compile src from TypeScript to JavaScript, concatenate and minify it into a single file"
-		depends=
-		"
-			clean.bin,
-			remove.src-js,
-			compile.src,
-			compress
-		"
-	/>
-
-	<target
-		name="build.test"
-		description="Compile tests from TypeScript to JavaScript"
-		depends=
-		"
-			clean.bin,
-			remove.test-js,
-			compile.test
-		"
-	/>
-
-	<target
-		name="build.all"
-		description="Compile TypeScript to JavaScript, concatenate JavaScript and minify sets of JavaScript files"
-		depends=
-		"
-			build.src,
-			build.test
-		"
-	/>
-
-</project>
+<?xml version="1.0" encoding="utf-8"?>
+<project name="YUICompression" basedir="." default="build.all">
+
+
+
+	<!-- ////////////////////////////////////////////////////////////////// -->
+	<!-- /////////////////////////// PROPERTIES /////////////////////////// -->
+	<!-- ////////////////////////////////////////////////////////////////// -->
+
+	<!--
+		The file contains a single property named typescript.compiler.path which can contain
+	 	user name of system login which you may don't want to publish on the web.
+	 -->
+	<property file="user.properties" />
+	<property file="build.properties" />
+
+
+
+	<!-- ////////////////////////////////////////////////////////////////// -->
+	<!-- //////////////////////////// IMPORT ////////////////////////////// -->
+	<!-- ////////////////////////////////////////////////////////////////// -->
+
+	<!-- AntContrib -->
+	<taskdef resource="net/sf/antcontrib/antcontrib.properties">
+		<classpath>
+			<pathelement location="${antcontrib.file}"/>
+		</classpath>
+	</taskdef>
+
+
+
+	<!-- ////////////////////////////////////////////////////////////////// -->
+	<!-- //////////////////////////// COMPILE ///////////////////////////// -->
+	<!-- ////////////////////////////////////////////////////////////////// -->
+
+	<target name="compile.src" description="Concatenate and minifiy a set of files">
+
+		<!--
+			Because the TypeScript compiler doesn't know how to output a specific file to a specific
+			path. We let it output JavaScript compiled files beside TypeScript files. As the
+			TypeScript files must be removed at the end of the operation, it's better to work on a
+			copy of the source files for obvious reasons. The generated directory will also be used
+			to debug plain JavaScript files stored in their respective class path.
+
+			Ant can fix the problem using <apply /> and <redirector /> but it is way too slow
+			because it process each file independently in a tsc call for each file.
+		-->
+		<copy todir="${src-js.dir}" overwrite="true">
+			<fileset dir="${src.dir}">
+				<include name="**/*.ts" />
+			</fileset>
+		</copy>
+
+		<!-- Compile plain JavaScript files in their respective directories for debug -->
+		<exec executable="${typescript.compiler.path}">
+			<arg value="@src-compile.list"/>
+		</exec>
+
+		<!-- Compile a single plain JavaScript file ready to be minified -->
+		<exec executable="${typescript.compiler.path}">
+
+			<arg value="@src-release-compile.list"/>
+			<!-- Can't add the out argument here, probably because it use a .cmd to forward to node -->
+
+		</exec>
+
+		<antcall target="clean.src-js" />
+
+	</target>
+
+	<target name="compile.test" description="Concatenate and minifiy a set of files">
+
+		<!--
+			Because the TypeScript compiler doesn't know how to output a specific file to a specific
+			path. We let it output JavaScript compiled files beside TypeScript files. As the
+			TypeScript files must be removed at the end of the operation, it's better to work on a
+			copy of the source files for obvious reasons. The generated directory will also be used
+			to debug plain JavaScript files stored in their respective class path.
+
+			Ant can fix the problem using <apply /> and <redirector /> but it is way too slow
+			because it process each file independently in a tsc call for each file.
+		-->
+		<copy todir="${test-src-js.dir}" overwrite="true">
+			<fileset dir="${test-src.dir}">
+				<include name="**/*.ts" />
+			</fileset>
+		</copy>
+
+		<exec executable="${typescript.compiler.path}">
+			<arg value="@test-compile.list"/>
+		</exec>
+
+		<antcall target="clean.test-src-js" />
+
+	</target>
+
+
+
+	<!-- ////////////////////////////////////////////////////////////////// -->
+	<!-- ///////////////////////////// MINIFY ///////////////////////////// -->
+	<!-- ////////////////////////////////////////////////////////////////// -->
+
+	<target name="compress" description="Minifiy the release JavaScript file">
+
+		<taskdef name="yuicompress" classname="com.yahoo.platform.yui.compressor.YUICompressTask">
+			<classpath>
+				<pathelement path="${yuicompressor.file}" />
+				<pathelement path="${yuiant.file}" />
+			</classpath>
+		</taskdef>
+
+		<yuicompress
+			charset="UTF-8"
+			linebreak="500"
+			warn="false"
+			munge="yes"
+			preserveallsemicolons="false"
+			preservestringlitterals="false"
+			outputfolder="${bin.dir}"
+			outputsuffix="-min"
+		>
+			<fileset dir="${bin.dir}">
+				<include name="*.js"/>
+			</fileset>
+		</yuicompress>
+
+	</target>
+
+
+
+	<!-- ////////////////////////////////////////////////////////////////// -->
+	<!-- ///////////////////////////// CLEAN ////////////////////////////// -->
+	<!-- ////////////////////////////////////////////////////////////////// -->
+
+	<target name="clean.bin" description="Clean bin directory">
+
+		<delete>
+			<fileset dir="${bin.dir}">
+				<include name="*.js" />
+			</fileset>
+		</delete>
+
+	</target>
+
+	<target name="clean.src-js" description="Clean src-js output directory from its TypeScript files">
+
+		<delete>
+			<fileset dir="${src-js.dir}">
+				<include name="**/*.ts" />
+				<include name="src-compile.list" />
+			</fileset>
+		</delete>
+
+	</target>
+
+	<target name="clean.test-src-js" description="Clean test src-js output directory from its TypeScript files ">
+
+		<delete>
+			<fileset dir="${test-src-js.dir}">
+				<include name="**/*.ts" />
+				<include name="test-compile.list" />
+			</fileset>
+		</delete>
+
+	</target>
+
+	<target name="remove.src-js" description="Remove the src-js output directory from the project">
+
+		<delete includeemptydirs="true" failonerror="false">
+			<fileset dir="${src-js.dir}" />
+		</delete>
+
+	</target>
+
+	<target name="remove.test-js" description="Remove the test-js output directory from the project">
+
+		<delete includeemptydirs="true" failonerror="false">
+			<fileset dir="${test-src-js.dir}/" />
+		</delete>
+
+	</target>
+
+
+
+	<!-- ////////////////////////////////////////////////////////////////// -->
+	<!-- ////////////////////////////// BUILD ///////////////////////////// -->
+	<!-- ////////////////////////////////////////////////////////////////// -->
+
+	<target
+		name="build.src"
+		description="Compile src from TypeScript to JavaScript, concatenate and minify it into a single file"
+		depends=
+		"
+			clean.bin,
+			remove.src-js,
+			compile.src,
+			compress
+		"
+	/>
+
+	<target
+		name="build.test"
+		description="Compile tests from TypeScript to JavaScript"
+		depends=
+		"
+			clean.bin,
+			remove.test-js,
+			compile.test
+		"
+	/>
+
+	<target
+		name="build.all"
+		description="Compile TypeScript to JavaScript, concatenate JavaScript and minify sets of JavaScript files"
+		depends=
+		"
+			build.src,
+			build.test
+		"
+	/>
+
+</project>